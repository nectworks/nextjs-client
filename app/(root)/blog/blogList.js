'use client';
/*
  File: BlogList.js
  Description: This page displays a list of all published blogs.
*/

import { useEffect, useState } from 'react';
import Link from 'next/link';
import showBottomMessage from '@/Utils/showBottomMessage';
import { publicAxios } from '@/config/axiosInstance';
import './blogList.css'; // Import CSS module

function BlogList() {
  const [blogs, setBlogs] = useState([]);
  const [currentPage, setCurrentPage] = useState(1);
  const blogsPerPage = 8;

  async function fetchBlogs() {
    try {
      const res = await publicAxios.get(`/blog/all`);
      console.log('blogs: ', res.data.blogs);
      setBlogs(res.data.blogs);
    } catch (error) {
      let { message } = error?.response?.data;
      if (!message) message = "Couldn't fetch blogs";

      showBottomMessage(message);
    }
  }

  useEffect(() => {
    fetchBlogs();
  }, []);

  const getSnippet = (html, wordCount) => {
    const div = document.createElement('div');
    div.innerHTML = html;
    const text = div.textContent || div.innerText || '';
    return text.split(' ').slice(0, wordCount).join(' ') + ' ...';
  };

  const handlePageChange = (page) => {
    setCurrentPage(page);
  };

  const totalPages = Math.ceil(blogs.length / blogsPerPage);
  const currentBlogs = blogs.slice(
    (currentPage - 1) * blogsPerPage,
    currentPage * blogsPerPage
  );
<<<<<<< HEAD

=======
  console.log(
    'currentBlogs: ',
    currentBlogs,
    totalPages,
    blogsPerPage,
    currentPage
  );
>>>>>>> 463a5b0c
  return (
    <div className="blogList">
      <h1 className="title">Published Blogs</h1>
      <div className="blogGrid">
        {currentBlogs.map((blog, index) => (
          <div key={`${blog._id}-${index}`} className="blogCard">
            <h2 className="blogTitle">
              <Link href={`/blog/${blog._id}`}>{blog.title}</Link>
            </h2>
            <p className="blogDate">
              {new Date(blog.createdOn).toLocaleDateString()}
            </p>
            <div className="blogExcerpt">
              <div
                dangerouslySetInnerHTML={{
                  __html: getSnippet(blog.content, 50),
                }}
              ></div>
              <Link href={`/blog/${blog._id}`} className="readMore">
                Read more
              </Link>
            </div>
          </div>
        ))}
      </div>
      <div className="pagination">
        {Array.from({ length: totalPages }, (_, i) => (
          <button
            key={i}
            className={`pageButton ${currentPage === i + 1 ? 'active' : ''}`}
            onClick={() => handlePageChange(i + 1)}
          >
            {i + 1}
          </button>
        ))}
      </div>
    </div>
  );
}

export default BlogList;<|MERGE_RESOLUTION|>--- conflicted
+++ resolved
@@ -48,9 +48,6 @@
     (currentPage - 1) * blogsPerPage,
     currentPage * blogsPerPage
   );
-<<<<<<< HEAD
-
-=======
   console.log(
     'currentBlogs: ',
     currentBlogs,
@@ -58,7 +55,6 @@
     blogsPerPage,
     currentPage
   );
->>>>>>> 463a5b0c
   return (
     <div className="blogList">
       <h1 className="title">Published Blogs</h1>
